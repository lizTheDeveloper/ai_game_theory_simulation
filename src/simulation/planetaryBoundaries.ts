--- conflicted
+++ resolved
@@ -597,18 +597,12 @@
 
   // === POPULATION DEATHS ===
   // TIER 1.7 FIX: Cascade accelerates over time until true extinction or intervention
-<<<<<<< HEAD
   // P0.7 (Oct 16, 2025): Scenario-specific mortality rates
   // Historical: 0.5% monthly (Black Death: 30-60% over 6 years)
   // Unprecedented: 1.5% monthly (hyperconnected systemic failures)
   // Month 0-48: Base mortality from scenario
-  // Month 48+: Exponential acceleration (1.05x per month = 5% growth in death rate)
-=======
-  // Month 0-48: Base mortality (P1.2 FIX: Reduced from 2% to 0.5% monthly)
-  // Month 48+: Exponential acceleration (P2 BUG FIX Oct 16: Reduced from 5% to 2% growth)
-  // Research: Black Death was 5-10% annually; base is 6% annually (comparable severity)
+  // Month 48+: Exponential acceleration (P2 BUG FIX: Reduced from 5% to 2% growth)
   // P2 FIX: Cap at 10% not 50% - even worst cascades take months to escalate
->>>>>>> 92889cad
   if (state.humanPopulationSystem) {
     // P0.7: Get scenario-specific mortality rate (default to historical 0.5% if not set)
     const baseMortalityRate = state.config.scenarioParameters?.cascadeMortalityRate ?? 0.005;
