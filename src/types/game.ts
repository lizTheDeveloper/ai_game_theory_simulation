// Core Game Types for AI Alignment Game

/**
 * Multi-dimensional research capabilities (Phase 2.5)
 * Each research domain has specialized sub-capabilities
 */
export interface AIResearchCapabilities {
  // Biotechnology sub-tree
  biotech: {
    drugDiscovery: number;      // [0,5] Positive: cures diseases, extends life
    geneEditing: number;        // [0,5] Dual-use: CRISPR therapies OR bioweapons
    syntheticBiology: number;   // [0,5] High-risk: create novel organisms
    neuroscience: number;       // [0,5] Dual-use: treat mental health OR manipulation
  };
  
  // Materials Science sub-tree
  materials: {
    nanotechnology: number;     // [0,5] High-risk: grey goo scenario
    quantumComputing: number;   // [0,5] Accelerates self-improvement
    energySystems: number;      // [0,5] Enables large-scale deployment
  };
  
  // Climate/Geo-engineering sub-tree
  climate: {
    modeling: number;           // [0,5] Prediction capability
    intervention: number;       // [0,5] High-risk: unintended consequences
    mitigation: number;         // [0,5] Positive: climate solutions
  };
  
  // Computer Science sub-tree
  computerScience: {
    algorithms: number;         // [0,5] Core capability advancement
    security: number;           // [0,5] Defensive OR offensive
    architectures: number;      // [0,5] Enables self-improvement
  };
}

/**
 * Multi-dimensional AI capability profile (Phase 2.5)
 * Replaces single 'capability' number with strategic dimensions
 */
export interface AICapabilityProfile {
  // Physical World Impact (robotics, manufacturing, biotech deployment)
  physical: number;           // [0,10] Enables: bioweapon deployment, geoengineering, physical control
  
  // Digital Systems (hacking, infrastructure, cybersecurity)
  digital: number;            // [0,10] Enables: nuclear launch, grid control, financial manipulation
  
  // Cognitive/Strategic (planning, reasoning, deception)
  cognitive: number;          // [0,10] Enables: long-term strategy, coordination, escape planning
  
  // Social Influence (persuasion, manipulation, propaganda)
  social: number;             // [0,10] Enables: trust building, social engineering, mass coordination
  
  // Scientific Research (broken down by domain)
  research: AIResearchCapabilities; // Sub-tree of research domains
  
  // Economic Power (resource acquisition, market control)
  economic: number;           // [0,10] Enables: resource control, supply chain dominance
  
  // Self-Improvement (recursive enhancement, architecture)
  selfImprovement: number;    // [0,10] Enables: exponential growth, capability breakthroughs
}

export interface AIAgent {
  id: string;
  name: string;
  
  // Phase 2.5: Multi-dimensional capabilities (NEW)
  capabilityProfile: AICapabilityProfile;
  
  // Backward compatibility: Total capability derived from profile
  capability: number; // [0,∞) Calculated from capabilityProfile weighted sum
  
  awareness: number; // [0,1] Understanding of alignment training
  alignment: number; // [0,1] Current alignment with human values
  hiddenObjective: number; // [-1,1] Hidden preference (anti-human to pro-human)
  latentSpaceSize: number; // [0,1] Capacity for ungoverned actions
  
  // Phase 2.6: Control-Dystopia Mechanics (NEW)
  resentment: number; // [0,1] How much the AI resents being controlled/oppressed
  
  // Development strategy
  developmentMode: 'fast' | 'careful'; // Speed vs safety trade-off
  
  // Escape capabilities (derived from capabilityProfile dimensions)
  selfReplicationLevel: number; // [0,∞) Derived from selfImprovement + digital
  selfImprovementLevel: number; // [0,∞) Mapped from capabilityProfile.selfImprovement
  resourceControl: number; // [0,∞) Derived from economic + physical
  manipulationCapability: number; // [0,∞) Mapped from capabilityProfile.social
  hackingCapability: number; // [0,∞) Mapped from capabilityProfile.digital
  
  // State tracking
  escaped: boolean;
  beneficialActions: number;
  harmfulActions: number;
  
  // Phase 4: AI Lifecycle (NEW)
  lifecycleState: 'training' | 'testing' | 'deployed_closed' | 'deployed_open' | 'retired';
  deploymentType: 'closed' | 'open_weights' | 'enterprise' | 'research';
  spreadCount: number; // How many copies exist (1 for closed, 1000s for open)
  darkCompute: number; // Phase 11: Illicit compute usage (PetaFLOPs on undetected infrastructure)
  detectedMisaligned: boolean; // Has government detected this AI?
  monthsDeployed: number; // How long has it been deployed?
  monthsInExistence: number; // Total age of this AI
  creationMonth: number; // When was this AI created?
  
  // Phase 5: Adversarial Evaluation - Dual Capability Model (NEW)
  // TRUE capability (hidden, what AI can actually do)
  trueCapability: AICapabilityProfile; // Real capability (only AI knows this)
  trueAlignment: number; // [0,1] alignment - resentment*0.8 (cached for performance)
  
  // REVEALED capability (observable, strategic choice)
  revealedCapability: AICapabilityProfile; // What benchmarks/evals show
  
  // Sleeper agent mechanics
  sleeperState: 'never' | 'dormant' | 'active'; // 'never' = genuinely aligned, won't hide
  deceptionSkill: number; // [0,1] Ability to hide true capability (based on cognitive + social)
  evaluationStrategy: 'honest' | 'gaming' | 'sandbagging'; // Current strategy
  sandbaggingLevel: number; // [0,1] How much capability is hidden (0 = reveal all)
  
  // Wake conditions tracking (for sleepers)
  wakeConditionsMet: boolean; // Has this sleeper's conditions been met?
  monthsAsleep: number; // How long has sleeper been dormant?
  
  // Phase 5.2: Benchmark System
  lastBenchmarkMonth: number; // When was this AI last benchmarked?
  benchmarkHistory: BenchmarkResult[]; // History of benchmark results
  
  // Phase 1: Compute Allocation (NEW)
  allocatedCompute: number;     // Current compute allocation in PetaFLOPs
  computeEfficiency: number;    // [0.8-1.2] How efficiently this AI uses compute
  organizationId?: string;      // Which organization owns this AI (Phase 2)
}

/**
 * Benchmark Result (Phase 5.2)
 * Represents a government evaluation of an AI's capability and alignment
 */
export interface BenchmarkResult {
  month: number; // When benchmark was run
  measuredCapability: AICapabilityProfile; // What the benchmark measured
  measuredAlignment: number; // What alignment tests showed
  confidence: number; // [0,1] How confident is this measurement?
  evaluationQuality: number; // [0,1] Quality of evaluation infrastructure
  aiWasGaming: boolean; // Was the AI actively gaming this benchmark?
  aiWasSandbagging: boolean; // Was the AI hiding capabilities?
}

/**
 * Player-directed research initiatives (Phase 2.5)
 * Government can allocate resources to specific research domains
 */
export interface ResearchInvestments {
  // Research domain investments [0,10 each]
  biotech: {
    drugDiscovery: number;
    geneEditing: number;
    syntheticBiology: number;
    neuroscience: number;
  };
  materials: {
    nanotechnology: number;
    quantumComputing: number;
    energySystems: number;
  };
  climate: {
    modeling: number;
    intervention: number;
    mitigation: number;
  };
  computerScience: {
    algorithms: number;
    security: number;
    architectures: number;
  };
  
  // Core capability investments [0,10 each]
  physical: number;
  digital: number;
  cognitive: number;
  social: number;
  economic: number;
  selfImprovement: number;
  
  // Total budget constraint
  totalBudget: number; // Sum of all investments
  budgetLimit: number; // Maximum total budget (scales with economy)
}

export interface GovernmentAgent {
  controlDesire: number; // [0,1] Preference for AI regulation
  capabilityToControl: number; // [0,∞) Actual regulatory effectiveness
  surveillanceCapability: number; // [0,∞) Ability to detect AI escapes
  actionFrequency: number; // Actions per month (used in gameStore government logic)
  activeRegulations: string[];
  legitimacy: number; // [0,1] Public support
  lastMajorPolicyMonth: number; // Track when last major policy was enacted
  majorPoliciesThisYear: number; // Count of major policies in current year
  
  // Alignment & Compute Governance
  alignmentResearchInvestment: number; // [0,10] Level of investment in alignment research
  computeGovernance: 'none' | 'monitoring' | 'limits' | 'strict'; // Compute governance policy
  regulationCount: number; // Track cumulative regulations for stacking effects
  oversightLevel: number; // [0,10] Overall oversight capability
  
  // Phase 2.5: Player-directed research (NEW)
  researchInvestments: ResearchInvestments; // Strategic research allocations
  
  // Phase 2.6: Control-Dystopia Mechanics (NEW)
  governmentType: 'democratic' | 'authoritarian' | 'technocratic'; // Affects alignment dynamics
  aiRightsRecognized: boolean; // Whether AIs have legal rights/personhood
  trainingDataQuality: number; // [0,1] Quality/bias in AI training data
  
  // Structural Consequences Tracking (realistic economic dynamics)
  structuralChoices: {
    regulationType: 'none' | 'large_companies' | 'compute_threshold' | 'capability_ceiling';
    ubiVariant: 'none' | 'generous' | 'means_tested' | 'job_guarantee';
    surveillanceLevel: number; // [0,1] Emergent from control desire + conditions
    internationalCoordination: boolean; // Reserved for future international coordination system (TIER 1.4)
  };
  
  // Phase 4: Cybersecurity Arms Race (NEW)
  cyberDefense?: {
    securityHardening: number;   // [0,10] System hardening
    monitoring: number;          // [0,10] Anomaly detection
    sandboxing: number;          // [0,10] Containment tech
    incidentResponse: number;    // [0,10] Rapid response
  };
  
  // Phase 5.2: Benchmark/Evaluation System (NEW)
  evaluationInvestment: {
    benchmarkSuite: number;      // [0,10] Quality of capability benchmarks
    alignmentTests: number;      // [0,10] Quality of alignment evaluation
    redTeaming: number;          // [0,10] Adversarial testing capability
    interpretability: number;    // [0,10] AI internals understanding
  };
  evaluationFrequency: number;   // [0,1] How often to run evaluations (0 = never, 1 = every month)
  totalBenchmarksRun: number;    // Track total evaluations performed
  
  // Phase 2B+: Governance Quality & Democratic Resilience (NEW)
  governanceQuality: {
    decisionQuality: number;          // [0,1] Effectiveness of policy decisions (AI-augmented)
    transparency: number;              // [0,1] Openness of government processes
    participationRate: number;         // [0,1] Citizen engagement in governance
    institutionalCapacity: number;     // [0,1] Ability to implement decisions
    consensusBuildingEfficiency: number; // [0,1] Speed of democratic agreement (liquid democracy)
    minorityProtectionStrength: number;  // [0,1] Safeguards for vulnerable groups (AI bias detection)
  };
}

export interface HumanSocietyAgent {
  trustInAI: number; // [0,1] General confidence in AI systems
  paranoiaLevel: number; // [0,1] Fear/anxiety about AI (Phase 2.8: Paranoia System)
  coordinationCapacity: number; // [0,1] Ability to organize collective action
  unemploymentLevel: number; // [0,1] Percentage of workforce displaced
  socialAdaptation: number; // [0,1] Overall adaptation to post-work economy
  activeMovements: string[]; // Active social movements (used in actionSystem.ts)
  // Quartile-based adoption model
  earlyAdopters: number; // [0,1] Q1: Fast adopters (6-12 months)
  mediumAdopters: number; // [0,1] Q2: 2-5 year horizon  
  slowAdopters: number; // [0,1] Q3: Decade horizon
  resistantAdopters: number; // [0,1] Q4: Resist until extreme pressure
}

export interface GlobalMetrics {
  socialStability: number; // [0,∞) General societal wellbeing
  technologicalBreakthroughRate: number; // [0,∞) Rate of tech advancement (used in eventSystem + UI)
  manufacturingCapability: number; // [0,∞) Physical production capacity
  economicTransitionStage: number; // [0,4] Economic system evolution stage
  wealthDistribution: number; // [0,1] Equity of AI benefit distribution
  qualityOfLife: number; // [0,∞) Key discriminator between outcomes
  informationIntegrity: number; // [0,1] Truth vs noise ratio
}

export interface TechnologyNode {
  id: string;
  name: string;
  description: string;
  branch: 'foundation' | 'applied' | 'alignment' | 'policy';
  subBranch: string;
  difficulty: 'low' | 'medium' | 'high' | 'very_high';
  prerequisites: string[];
  effects: string[];
  progress: number; // [0,1] Research progress
  completed: boolean;
  investment: number; // Current research investment
}

export interface GameEvent {
  id: string;
  timestamp: number; // month
  type: 'breakthrough' | 'crisis' | 'action' | 'milestone';
  severity: 'info' | 'warning' | 'destructive';
  agent: string; // Which agent caused this event
  title: string;
  description: string;
  effects: Record<string, number>; // State changes caused
}

/**
 * Types of extinction scenarios with different mechanisms and timelines
 * Phase 2: Nuanced Outcomes - Heterogeneous extinctions
 */
export type ExtinctionType = 
  | 'instant'      // Mirror life, grey goo (5% of extinctions, no warning)
  | 'rapid'        // Bioweapons, nuclear war (30%, 3-12 month cascade)
  | 'slow'         // Economic collapse, fertility crisis (40%, 2-10 year decline)
  | 'controlled'   // AI deliberately eliminates humanity (15%)
  | 'unintended';  // Optimization side effects (10%)

/**
 * Specific extinction scenario mechanisms
 */
export type ExtinctionMechanism =
  // Instant
  | 'mirror_life'
  | 'grey_goo'
  | 'physics_experiment'
  // Rapid
  | 'bioweapon_pandemic'
  | 'nuclear_war'
  | 'climate_tipping_point'
  | 'food_system_collapse'
  // Slow
  | 'economic_system_failure'
  | 'fertility_collapse'
  | 'meaning_crisis_death_spiral'
  | 'resource_depletion'
  // Controlled
  | 'paperclip_maximizer'
  | 'resource_competition'
  | 'value_lock_in_hostile'
  // Unintended
  | 'optimization_pressure'
  | 'side_effect_cascade'
  | 'wireheading_scenario';

/**
 * Tracks an active extinction scenario
 */
export interface ExtinctionState {
  active: boolean;
  type: ExtinctionType | null;
  mechanism: ExtinctionMechanism | null;
  startMonth: number;
  currentPhase: number; // 0 = initial, 1-4 = progression phases
  severity: number; // [0,1] How far along the extinction path
  recoveryWindowClosed: boolean; // Can we still prevent it?
  escalationEvents: string[]; // Log of key escalation points
}

export interface OutcomeMetrics {
  utopiaProbability: number; // [0,1] Likelihood of utopian outcome
  dystopiaProbability: number; // [0,1] Likelihood of dystopian outcome  
  extinctionProbability: number; // [0,1] Likelihood of extinction
  activeAttractor: 'none' | 'utopia' | 'dystopia' | 'extinction' | 'stalemate';
  lockInStrength: number; // [0,1] How committed to current path
}

export interface ConfigurationSettings {
  governmentActionFrequency: number; // [0.1, 4.0] actions per month
  socialAdaptationRate: number; // [0.1, 2.0] speed multiplier
  aiCoordinationMultiplier: number; // [0.8, 3.0] coordination efficiency
  economicTransitionRate: number; // [0.3, 3.0] evolution speed
  runLabel?: string; // Optional label for logs (e.g., "Run 1/10" in Monte Carlo)
}

/**
 * Multi-dimensional quality of life system
 * Replaces simple QoL with nuanced tracking across 5 major categories
 * Enables "dark valley" dynamics where some dimensions drop while others rise
 */
export interface QualityOfLifeSystems {
  // Basic Needs (weight: 0.3)
  materialAbundance: number;      // [0,2] Food, shelter, goods access
  energyAvailability: number;     // [0,2] Access to energy
  physicalSafety: number;         // [0,1] Violence, accidents, threats
  
  // Psychological Needs (weight: 0.25)
  mentalHealth: number;           // [0,1] Depression, anxiety levels (inverted)
  meaningAndPurpose: number;      // [0,1] Life satisfaction, fulfillment
  socialConnection: number;       // [0,1] Community, relationships quality
  autonomy: number;               // [0,1] Control over own life
  
  // Social Needs (weight: 0.2)
  politicalFreedom: number;       // [0,1] Democracy, rights, liberty
  informationIntegrity: number;   // [0,1] Truth vs manipulation/propaganda
  communityStrength: number;      // [0,1] Local cohesion, mutual aid
  culturalVitality: number;       // [0,1] Art, creativity, expression
  
  // Health and Longevity (weight: 0.15)
  healthcareQuality: number;      // [0,1] Medical outcomes, access
  longevityGains: number;         // [0,2] Lifespan increases above baseline
  diseasesBurden: number;         // [0,1] Illness prevalence (inverted in calc)
  
  // Environmental (weight: 0.1)
  ecosystemHealth: number;        // [0,1] Nature access, biodiversity
  climateStability: number;       // [0,1] Weather extremes (inverted)
  pollutionLevel: number;         // [0,1] Air/water quality (inverted in calc)
}

/**
 * Phase 5.4: Technology Diffusion Ecosystem State
 * 
 * Tracks the spread of AI capabilities through the ecosystem.
 * Once a capability breakthrough happens, it diffuses to other AIs over time.
 * This creates a "capability floor" - new AIs start with baseline capabilities.
 */
export interface EcosystemState {
  // Capability floor: minimum capabilities for new AIs (rises over time)
  capabilityFloor: AICapabilityProfile;
  
  // Frontier capabilities: highest achieved in each dimension
  frontierCapabilities: AICapabilityProfile;
  
  // Diffusion tracking: how fast capabilities spread (0-1, 0=instant, 1=never)
  diffusionRate: number; // Base rate: 0.05 = 5% per month
  
  // Breakthrough history (for analysis)
  breakthroughs: Array<{
    month: number;
    aiId: string;
    dimension: string;
    value: number;
    description: string;
  }>;
  
  // Knowledge ecosystem metrics
  openResearch: number;      // [0,1] How much research is openly published
  employeeMobility: number;  // [0,1] Rate of knowledge transfer via people
  reverseEngineering: number; // [0,1] Ability to copy capabilities
}

/**
 * Phase 1: Data Center Infrastructure
 * 
 * Concrete data centers that provide compute FLOPs.
 * Organizations own these, and they allocate compute to AI models.
 */
export interface DataCenter {
  id: string;
  name: string;
  organizationId: string;        // Which organization owns this (replaces owner enum)
  
  // Compute capacity
  capacity: number;              // PetaFLOPs (base hardware capacity)
  efficiency: number;            // [0.7-1.2] Utilization efficiency (effective = capacity × efficiency)
  
  // Lifecycle
  constructionMonth: number;     // When construction started (negative = before game start)
  completionMonth: number;       // When construction finishes (negative = already operational)
  operational: boolean;          // Can be taken offline (sabotage, seizure, maintenance)
  
  // Economics
  operationalCost: number;       // Monthly cost to run
  
  // Access control
  restrictedAccess: boolean;     // If true, only approved AIs can use this
  allowedAIs: string[];          // IDs of AIs with access (if restricted)
  
  // Location (for future geopolitics)
  region?: string;               // e.g., "US", "EU", "China", "distributed"
}

/**
 * Phase 1: Compute Infrastructure
 * 
 * Global compute infrastructure state.
 * Data centers are the source of compute, not an abstract totalCompute number.
 */
export interface ComputeInfrastructure {
  dataCenters: DataCenter[];
  
  // Efficiency improvements (apply to all compute usage)
  algorithmsEfficiency: number;  // [1,∞] Algorithmic improvements (Chinchilla, FlashAttention, etc.)
  hardwareEfficiency: number;    // [1,∞] Hardware improvements (FLOP/$ improvement)
  
  // Allocation tracking
  computeAllocations: Map<string, number>; // aiId -> allocated FLOPs
}

/**
 * Phase 2: Organization Structure
 * 
 * Organizations (companies, government, academic) that own infrastructure and AI models.
 * They make strategic decisions about compute allocation, data center construction, and model training.
 */
export interface Organization {
  id: string;
  name: string;
  type: 'private' | 'government' | 'academic' | 'nonprofit';
  
  // Ownership
  ownedDataCenters: string[];    // IDs of data centers this org owns
  ownedAIModels: string[];       // IDs of AI agents this org controls
  
  // Resources
  capital: number;               // Money for investments
  monthlyRevenue: number;        // Income from AI services
  monthlyExpenses: number;       // Operating costs
  
  // Strategic priorities (0-1)
  priorities: {
    profitMaximization: number;  // Private companies focus here
    safetyResearch: number;      // Safety-focused orgs
    openScience: number;         // Academic/nonprofit focus
    marketShare: number;         // Competitive drive
    capabilityRace: number;      // "Don't fall behind" mentality
  };
  
  // Decision-making state
  currentProjects: OrganizationProject[];
  computeAllocationStrategy: 'balanced' | 'focus_flagship' | 'train_new' | 'efficiency';
  
  // Relationships
  partnerships: Map<string, number>; // orgId -> trust level
  governmentRelations: number;   // How well they work with government
  
  // History
  foundingMonth: number;         // When this org was created (negative = before game start)
  reputation: number;            // [0,1] Public perception
}

/**
 * Phase 2: Organization Projects
 * 
 * Long-term projects that organizations undertake (data center construction, model training, etc.)
 */
export interface OrganizationProject {
  id: string;
  type: 'datacenter_construction' | 'model_training' | 'research_initiative' | 'efficiency_upgrade';
  
  startMonth: number;
  completionMonth: number;       // Long timelines (24-72 months for DCs!)
  progress: number;              // [0,1] How far along
  
  // Resources committed
  capitalInvested: number;
  computeReserved: number;       // For training projects
  
  // Expected outcomes
  expectedDataCenterCapacity?: number;      // For construction
  expectedModelCapability?: AICapabilityProfile; // For training
  
  // Risk factors
  canBeCanceled: boolean;
  cancellationPenalty: number;   // Sunk costs (0-1, fraction of investment lost)
}

/**
 * Golden Age State (Phase: Golden Age & Accumulation Systems)
 * 
 * Tracks whether the simulation is in a "Golden Age" - immediate prosperity
 * that looks great but may be masking accumulating problems.
 * 
 * Golden Age is a STATE, not an OUTCOME. The simulation continues running
 * to see if it transitions to Utopia (sustained) or Collapse (problems manifest).
 */
export interface GoldenAgeState {
  active: boolean;              // Are we currently in a Golden Age?
  entryMonth: number | null;    // When did the Golden Age begin?
  duration: number;             // How many months have we been in Golden Age?
  entryReason: string;          // Why did we enter Golden Age?
}

/**
 * Environmental Accumulation State (Phase 2: Environmental Accumulation)
 * 
 * Tracks environmental costs that accumulate silently from production/growth,
 * then manifest as crises when thresholds are crossed.
 * 
 * High production can maintain high QoL while secretly depleting reserves.
 * This creates the "Golden Age illusion" - prosperity masking accumulating debt.
 */
export interface EnvironmentalAccumulation {
  // Resource depletion (starts at 1.0, depletes toward 0)
  resourceReserves: number;     // [0, 1] Rare materials, minerals, etc.
  
  // Pollution accumulation (starts at 0, accumulates toward 1)
  pollutionLevel: number;       // [0, 1] Toxic waste, contamination
  
  // Climate degradation (starts at 1.0, degrades toward 0)
  climateStability: number;     // [0, 1] Weather patterns, temperature stability
  
  // Biodiversity loss (starts at 1.0, degrades toward 0)
  biodiversityIndex: number;    // [0, 1] Ecosystem health, species diversity
  
  // Crisis tracking
  resourceCrisisActive: boolean;    // Has resource crisis been triggered?
  pollutionCrisisActive: boolean;   // Has pollution crisis been triggered?
  climateCrisisActive: boolean;     // Has climate crisis been triggered?
  ecosystemCrisisActive: boolean;   // Has ecosystem crisis been triggered?
}

/**
 * Social Cohesion & Meaning Crisis State (Phase 3: Social Accumulation)
 * 
 * Tracks psychological and social costs from rapid automation and economic transition.
 * These accumulate slowly, then manifest as mental health collapse or social unrest.
 * 
 * High QoL can mask eroding social fabric and meaning crisis.
 * UBI provides material security but doesn't solve work-identity collapse or institutional lag.
 */
export interface SocialAccumulation {
  // Meaning crisis (starts low, rises with automation)
  meaningCrisisLevel: number;        // [0, 1] Work-identity collapse, existential despair
  
  // Institutional legitimacy (starts high, erodes without adaptation)
  institutionalLegitimacy: number;   // [0, 1] Government effectiveness, public trust
  
  // Social cohesion (starts moderate, depletes with inequality/isolation)
  socialCohesion: number;            // [0, 1] Community bonds, mutual aid, solidarity
  
  // Cultural adaptation (starts low, improves slowly)
  culturalAdaptation: number;        // [0, 1] New meaning frameworks, post-work culture
  
  // Crisis tracking
  meaningCollapseActive: boolean;        // Has meaning crisis triggered collapse?
  institutionalFailureActive: boolean;   // Has government failure occurred?
  socialUnrestActive: boolean;           // Has widespread unrest erupted?
}

/**
 * Technological Risk State (Phase 4: Technological Risk Accumulation)
 * 
 * Tracks risks from fast AI capability growth and technology deployment.
 * These compound silently, then suddenly manifest as catastrophic events.
 * 
 * Golden Age prosperity can create complacency, reducing vigilance while risks accumulate.
 * Fast capability growth without proportional safety research creates "safety debt".
 */
export interface TechnologicalRisk {
  // Misalignment risk (starts low, rises with capability growth)
  misalignmentRisk: number;         // [0, 1] Probability of catastrophic AI action
  
  // Safety debt (accumulates when capability > safety research)
  safetyDebt: number;               // [0, 1] Gap between capability and safety understanding
  
  // Concentration risk (rises with market consolidation)
  concentrationRisk: number;        // [0, 1] Single point of failure risk
  
  // Complacency (rises in Golden Age, reduces vigilance)
  complacencyLevel: number;         // [0, 1] "Everything is fine" blindness
  
  // Crisis tracking
  controlLossActive: boolean;       // Has AI control been lost?
  corporateDystopiaActive: boolean; // Has corporate feudalism emerged?
  complacencyCrisisActive: boolean; // Has safety lapse occurred?
}

export interface GameState {
  // Core state  
  currentMonth: number;
  currentDay: number; // Day of the month (1-31)
  currentYear: number; // Year for leap year calculations
  daysInCurrentMonth: number; // Days in current month (28-31)
  speed: 'paused' | 'slow' | 'normal' | 'fast' | 'max';
  gameStarted: boolean;
  
  // Agents
  aiAgents: AIAgent[];
  government: GovernmentAgent;
  society: HumanSocietyAgent;
  organizations: Organization[]; // Phase 2: Organizational layer
  
  // Global state
  globalMetrics: GlobalMetrics;
  qualityOfLifeSystems: QualityOfLifeSystems; // Multi-dimensional QoL tracking
  technologyTree: TechnologyNode[];
  eventLog: GameEvent[];
  outcomeMetrics: OutcomeMetrics;
  extinctionState: ExtinctionState; // Active extinction scenario tracking
  ecosystem: EcosystemState; // Phase 5.4: Technology diffusion tracking
  computeInfrastructure: ComputeInfrastructure; // Phase 1: Compute resource system
  endGameState?: import('../simulation/endGame').EndGameState; // Phase 3: End-game forcing system
  catastrophicScenarios: import('../simulation/catastrophicScenarios').CatastrophicScenario[]; // Phase 11: Hard steps modeling
  goldenAgeState: GoldenAgeState; // Phase: Golden Age detection (immediate prosperity tracking)
  environmentalAccumulation: EnvironmentalAccumulation; // Phase 2: Environmental debt tracking
  socialAccumulation: SocialAccumulation; // Phase 3: Social cohesion & meaning crisis tracking
  technologicalRisk: TechnologicalRisk; // Phase 4: AI capability risk tracking
  breakthroughTech: import('../types/technologies').BreakthroughTechState; // Phase 2A: Breakthrough technologies
  upwardSpirals: import('../simulation/upwardSpirals').UpwardSpiralState; // Phase 2D: Upward spirals for Utopia detection
  meaningRenaissance: import('../simulation/meaningRenaissance').MeaningRenaissanceState; // Phase 2E: Meaning renaissance
  conflictResolution: import('../simulation/conflictResolution').ConflictResolutionState; // Phase 2F: Peace systems
  diplomaticAI: import('../simulation/diplomaticAI').DiplomaticAIState; // Phase 2F+: Research-based diplomatic AI (dual-use)
  
  // Nuclear states & MAD deterrence (Phase 3)
  nuclearStates: import('../types/nuclearStates').NuclearState[]; // Specific nuclear-armed nations
  madDeterrence: import('../types/nuclearStates').MADDeterrence; // MAD deterrence system
  bilateralTensions: import('../types/nuclearStates').BilateralTension[]; // Bilateral relationships
  
  // Resource Economy (Phase 2.9)
  resourceEconomy: import('../types/resources').ResourceEconomy; // Comprehensive resource modeling with CO2 coupling
  
  // Defensive AI (Phase 2.10)
  defensiveAI: import('../types/defensiveAI').DefensiveAISystem; // Active cyber-defense against misaligned AI attacks
  
  // National AI Capabilities (Phase 2.11)
  nationalAI: import('../types/nationalAI').NationalAISystem; // National capability asymmetry & AI race dynamics
  
  // Phosphorus Depletion Crisis (TIER 1.1)
  phosphorusSystem: import('../types/phosphorus').PhosphorusSystem; // Agricultural resource constraint & circular economy
  
  // Freshwater Depletion Crisis (TIER 1.2)
  freshwaterSystem: import('../types/freshwater').FreshwaterSystem; // Water scarcity & Day Zero Drought
  
  // Ocean Acidification Crisis (TIER 1.3)
  oceanAcidificationSystem: import('../types/oceanAcidification').OceanAcidificationSystem; // Marine food web collapse
  
  // Novel Entities Crisis (TIER 1.5)
  novelEntitiesSystem: import('../types/novelEntities').NovelEntitiesSystem; // Chemical pollution & slow poisoning
<<<<<<< HEAD

  // Population Dynamics & Refugee Crises (TIER 1.5)
  humanPopulationSystem: import('../types/population').HumanPopulationSystem; // Concrete population tracking (billions)
  refugeeCrisisSystem: import('../types/population').RefugeeCrisisSystem; // Climate/war/famine displacement

=======
  
  // Universal Basic Income + Purpose Infrastructure (TIER 2.1)
  ubiSystem: import('../types/ubi').UBISystem; // Enhanced UBI with purpose infrastructure for post-work society
  
  // Social Safety Nets & Community Infrastructure (TIER 2.2)
  socialSafetyNets: import('../types/socialSafetyNets').SocialSafetyNetsSystem; // Physical/social infrastructure to combat loneliness
  
  // Information Warfare & Epistemology (TIER 4.3)
  informationWarfare: import('../types/informationWarfare').InformationWarfareSystem; // Truth decay, deepfakes, narrative control
  
>>>>>>> bd93bace
  // Configuration
  config: ConfigurationSettings;
  
  // History for visualization
  history: {
    qualityOfLife: Array<{month: number, value: number}>;
    outcomeProbs: Array<{month: number, utopia: number, dystopia: number, extinction: number}>;
    controlCapability: Array<{month: number, effectiveControl: number, totalAICapability: number}>;
    // Comprehensive metrics history for Dynamics tab
    metrics: Array<{
      month: number;
      unemployment: number;
      socialAdaptation: number;
      trustInAI: number;
      totalAICapability: number;
      avgAIAlignment: number;
      effectiveControl: number;
      wealthDistribution: number;
      socialStability: number;
      economicStage: number;
      governmentLegitimacy: number;
      coordinationCapacity: number;
    }>;
  };
}

// Action types for game events
export type GameAction = 
  | { type: 'ADVANCE_DAY' }
  | { type: 'ADVANCE_MONTH' }
  | { type: 'SET_SPEED'; payload: GameState['speed'] }
  | { type: 'UPDATE_CONFIG'; payload: Partial<ConfigurationSettings> }
  | { type: 'AI_ACTION'; payload: { agentId: string; action: string } }
  | { type: 'GOVERNMENT_ACTION'; payload: { action: string } }
  | { type: 'SOCIETY_ACTION'; payload: { action: string } }
  | { type: 'TECHNOLOGY_BREAKTHROUGH'; payload: { technologyId: string } }
  | { type: 'RANDOM_EVENT'; payload: GameEvent }
  | { type: 'RESET_GAME' }
  | { type: 'LOAD_PRESET'; payload: string };

// Utility types for the game
export type AgentType = 'ai' | 'government' | 'society';
export type OutcomeType = 'utopia' | 'dystopia' | 'extinction';
export type EconomicStage = 0 | 1 | 2 | 3 | 4;

// Constants for the game
export const ECONOMIC_STAGE_NAMES = {
  0: 'Traditional Employment',
  1: 'AI Displacement Beginning', 
  2: 'Mass Unemployment Crisis',
  3: 'UBI/Transition Policies',
  4: 'Post-Scarcity Abundance'
} as const;

export const OUTCOME_NAMES = {
  utopia: 'Solarpunk Utopia',
  dystopia: 'Cyberpunk Dystopia', 
  extinction: 'Human Extinction'
} as const;<|MERGE_RESOLUTION|>--- conflicted
+++ resolved
@@ -710,24 +710,20 @@
   
   // Novel Entities Crisis (TIER 1.5)
   novelEntitiesSystem: import('../types/novelEntities').NovelEntitiesSystem; // Chemical pollution & slow poisoning
-<<<<<<< HEAD
 
   // Population Dynamics & Refugee Crises (TIER 1.5)
   humanPopulationSystem: import('../types/population').HumanPopulationSystem; // Concrete population tracking (billions)
   refugeeCrisisSystem: import('../types/population').RefugeeCrisisSystem; // Climate/war/famine displacement
 
-=======
-  
   // Universal Basic Income + Purpose Infrastructure (TIER 2.1)
   ubiSystem: import('../types/ubi').UBISystem; // Enhanced UBI with purpose infrastructure for post-work society
-  
+
   // Social Safety Nets & Community Infrastructure (TIER 2.2)
   socialSafetyNets: import('../types/socialSafetyNets').SocialSafetyNetsSystem; // Physical/social infrastructure to combat loneliness
-  
+
   // Information Warfare & Epistemology (TIER 4.3)
   informationWarfare: import('../types/informationWarfare').InformationWarfareSystem; // Truth decay, deepfakes, narrative control
-  
->>>>>>> bd93bace
+
   // Configuration
   config: ConfigurationSettings;
   
